#include "cmd.h"
#include "server.h"
#include "conf.h"

#include "formats/json.h"
#include "formats/raw.h"

#include <stdlib.h>
#include <string.h>
#include <hiredis/hiredis.h>
#include <netinet/in.h>
#include <arpa/inet.h>

struct cmd *
cmd_new(struct evhttp_request *rq, int count) {

	struct cmd *c = calloc(1, sizeof(struct cmd));

	c->rq = rq;
	c->count = count;

	c->argv = calloc(count, sizeof(char*));
	c->argv_len = calloc(count, sizeof(size_t));

	return c;
}


void
cmd_free(struct cmd *c) {

	free(c->argv);
	free(c->argv_len);

	free(c);
}

<<<<<<< HEAD
void __redisAsyncDisconnect(redisAsyncContext *ac);
void on_http_disconnect(struct evhttp_connection *evcon, void *ctx) {
	struct server *s = ctx;
	printf("SUBSCRIBE DISCONNECT (ac=%p)\n", (void*)s->ac);
	redisAsyncDisconnect(s->ac);
}

void
=======
int
cmd_authorized(struct conf *cfg, struct evhttp_request *rq, const char *verb, size_t verb_len) {

	char *always_off[] = {"MULTI", "EXEC", "WATCH", "DISCARD", "SUBSCRIBE", "PSUBSCRIBE"};

	struct disabled_command *dc;
	unsigned int i;

	char *client_ip;
	u_short client_port;
	in_addr_t client_addr;

	/* some commands are always disabled, regardless of the config file. */
	for(i = 0; i < sizeof(always_off) / sizeof(always_off[0]); ++i) {
		if(strncasecmp(always_off[i], verb, verb_len) == 0) {
			return 0;
		}
	}


	/* find client's address */
	evhttp_connection_get_peer(rq->evcon, &client_ip, &client_port);
	client_addr = ntohl(inet_addr(client_ip));

	for(dc = cfg->disabled; dc; dc = dc->next) {
		/* CIDR test */

		if((client_addr & dc->mask) != (dc->subnet & dc->mask)) {
			continue;
		}

		/* matched an ip */
		for(i = 0; i < dc->count; ++i) {
			if(strncasecmp(dc->commands[i], verb, verb_len) == 0) {
				return 0;
			}
		}
	}

	return 1;
}

int
>>>>>>> ab9f037f
cmd_run(struct server *s, struct evhttp_request *rq,
		const char *uri, size_t uri_len) {

	char *qmark = strchr(uri, '?');
	char *slash = strchr(uri, '/');
	const char *p;
	int cmd_len;
	int param_count = 0, cur_param = 1;

	struct cmd *cmd;
	formatting_fun fun;

	/* count arguments */
	if(qmark) {
		uri_len = qmark - uri;
	}
	for(p = uri; p && p < uri + uri_len; param_count++) {
		p = strchr(p+1, '/');
	}

	cmd = cmd_new(rq, param_count);

	if(slash) {
		cmd_len = slash - uri;
	} else {
		cmd_len = uri_len;
	}

	/* parse URI parameters */
	evhttp_parse_query(uri, &cmd->uri_params);

	/* get output formatting function */
	fun = get_formatting_funtion(&cmd->uri_params);

	/* there is always a first parameter, it's the command name */
	cmd->argv[0] = uri;
	cmd->argv_len[0] = cmd_len;

<<<<<<< HEAD
	/* check if we have to split the connection */
	if(strncasecmp(cmd->argv[0], "SUBSCRIBE", cmd->argv_len[0]) == 0) {
		s = server_copy(s);
		evhttp_connection_set_closecb(rq->evcon, on_http_disconnect, s);
=======
	/* check that the client is able to run this command */
	if(!cmd_authorized(s->cfg, rq, cmd->argv[0], cmd->argv_len[0])) {
		return -1;
>>>>>>> ab9f037f
	}

	if(!slash) {
		redisAsyncCommandArgv(s->ac, fun, cmd, 1, cmd->argv, cmd->argv_len);
		return 0;
	}
	p = slash + 1;
	while(p < uri + uri_len) {

		const char *arg = p;
		int arg_len;
		char *next = strchr(arg, '/');
		if(next) { /* found a slash */
			arg_len = next - arg;
			p = next + 1;
		} else { /* last argument */
			arg_len = uri + uri_len - arg;
			p = uri + uri_len;
		}

		/* record argument */
		cmd->argv[cur_param] = arg;
		cmd->argv_len[cur_param] = arg_len;

		cur_param++;
	}

	redisAsyncCommandArgv(s->ac, fun, cmd, param_count, cmd->argv, cmd->argv_len);
	return 0;
}



formatting_fun
get_formatting_funtion(struct evkeyvalq *params) {

	struct evkeyval *kv;

	/* check for JSONP */
	TAILQ_FOREACH(kv, params, next) {
		if(strcmp(kv->key, "format") == 0) {
			if(strcmp(kv->value, "raw") == 0) {
				return raw_reply;
			} else if(strcmp(kv->value, "json") == 0) {
				return json_reply;
			}
			break;
		}
	}

	return json_reply;
}<|MERGE_RESOLUTION|>--- conflicted
+++ resolved
@@ -35,7 +35,6 @@
 	free(c);
 }
 
-<<<<<<< HEAD
 void __redisAsyncDisconnect(redisAsyncContext *ac);
 void on_http_disconnect(struct evhttp_connection *evcon, void *ctx) {
 	struct server *s = ctx;
@@ -43,12 +42,10 @@
 	redisAsyncDisconnect(s->ac);
 }
 
-void
-=======
 int
 cmd_authorized(struct conf *cfg, struct evhttp_request *rq, const char *verb, size_t verb_len) {
 
-	char *always_off[] = {"MULTI", "EXEC", "WATCH", "DISCARD", "SUBSCRIBE", "PSUBSCRIBE"};
+	char *always_off[] = {"MULTI", "EXEC", "WATCH", "DISCARD"};
 
 	struct disabled_command *dc;
 	unsigned int i;
@@ -88,7 +85,6 @@
 }
 
 int
->>>>>>> ab9f037f
 cmd_run(struct server *s, struct evhttp_request *rq,
 		const char *uri, size_t uri_len) {
 
@@ -127,16 +123,16 @@
 	cmd->argv[0] = uri;
 	cmd->argv_len[0] = cmd_len;
 
-<<<<<<< HEAD
+
+	/* check that the client is able to run this command */
+	if(!cmd_authorized(s->cfg, rq, cmd->argv[0], cmd->argv_len[0])) {
+		return -1;
+	}
+
 	/* check if we have to split the connection */
 	if(strncasecmp(cmd->argv[0], "SUBSCRIBE", cmd->argv_len[0]) == 0) {
 		s = server_copy(s);
 		evhttp_connection_set_closecb(rq->evcon, on_http_disconnect, s);
-=======
-	/* check that the client is able to run this command */
-	if(!cmd_authorized(s->cfg, rq, cmd->argv[0], cmd->argv_len[0])) {
-		return -1;
->>>>>>> ab9f037f
 	}
 
 	if(!slash) {
