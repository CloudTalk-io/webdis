--- conflicted
+++ resolved
@@ -146,11 +146,7 @@
         /* The common way to detect an established connection is to wait for
          * the first write event to be fired. This assumes the related event
          * library functions are already set. */
-<<<<<<< HEAD
-        if (ac->evAddWrite) ac->evAddWrite(ac->_adapter_data);
-=======
         if (ac->ev.addWrite) ac->ev.addWrite(ac->ev.data);
->>>>>>> f7309fa3
         return REDIS_OK;
     }
     return REDIS_ERR;
@@ -165,7 +161,7 @@
 }
 
 /* Helper functions to push/shift callbacks */
-int __redisPushCallback(redisCallbackList *list, redisCallback *source) {
+static int __redisPushCallback(redisCallbackList *list, redisCallback *source) {
     redisCallback *cb;
 
     /* Copy callback from stack to heap */
@@ -201,24 +197,6 @@
     return REDIS_ERR;
 }
 
-<<<<<<< HEAD
-/* Helper function to free the context. */
-static void __redisAsyncFree(redisAsyncContext *ac) {
-    redisContext *c = &(ac->c);
-    redisCallback cb;
-
-    /* Execute pending callbacks with NULL reply. */
-    while (__redisShiftCallback(&ac->replies,&cb) == REDIS_OK) {
-        if (cb.fn != NULL) {
-            c->flags |= REDIS_IN_CALLBACK;
-            cb.fn(ac,NULL,cb.privdata);
-            c->flags &= ~REDIS_IN_CALLBACK;
-        }
-    }
-
-    /* Signal event lib to clean up */
-    if (ac->evCleanup) ac->evCleanup(ac->_adapter_data);
-=======
 static void __redisRunCallback(redisAsyncContext *ac, redisCallback *cb, redisReply *reply) {
     redisContext *c = &(ac->c);
     if (cb->fn != NULL) {
@@ -258,7 +236,6 @@
 
     /* Signal event lib to clean up */
     if (ac->ev.cleanup) ac->ev.cleanup(ac->ev.data);
->>>>>>> f7309fa3
 
     /* Execute disconnect callback. When redisAsyncFree() initiated destroying
      * this context, the status will always be REDIS_OK. */
@@ -305,7 +282,6 @@
      * callbacks with a NULL-reply. */
     __redisAsyncFree(ac);
 }
-<<<<<<< HEAD
 
 /* Tries to do a clean disconnect from Redis, meaning it stops new commands
  * from being issued, but tries to flush the output buffer and execute
@@ -318,19 +294,6 @@
     c->flags |= REDIS_DISCONNECTING;
     if (!(c->flags & REDIS_IN_CALLBACK) && ac->replies.head == NULL)
         __redisAsyncDisconnect(ac);
-=======
-
-/* Tries to do a clean disconnect from Redis, meaning it stops new commands
- * from being issued, but tries to flush the output buffer and execute
- * callbacks for all remaining replies. When this function is called from a
- * callback, there might be more replies and we can safely defer disconnecting
- * to redisProcessCallbacks(). Otherwise, we can only disconnect immediately
- * when there are no pending callbacks. */
-void redisAsyncDisconnect(redisAsyncContext *ac) {
-    redisContext *c = &(ac->c);
-    c->flags |= REDIS_DISCONNECTING;
-    if (!(c->flags & REDIS_IN_CALLBACK) && ac->replies.head == NULL)
-        __redisAsyncDisconnect(ac);
 }
 
 static int __redisGetSubscribeCallback(redisAsyncContext *ac, redisReply *reply, redisCallback *dstcb) {
@@ -378,7 +341,6 @@
         __redisShiftCallback(&ac->sub.invalid,dstcb);
     }
     return REDIS_OK;
->>>>>>> f7309fa3
 }
 
 void redisProcessCallbacks(redisAsyncContext *ac) {
@@ -410,14 +372,8 @@
         }
 
         if (cb.fn != NULL) {
-<<<<<<< HEAD
-            c->flags |= REDIS_IN_CALLBACK;
-            cb.fn(ac,reply,cb.privdata);
-            c->flags &= ~REDIS_IN_CALLBACK;
-=======
             __redisRunCallback(ac,&cb,reply);
             c->fn->freeObject(reply);
->>>>>>> f7309fa3
 
             /* Proceed with free'ing when redisAsyncFree() was called. */
             if (c->flags & REDIS_FREEING) {
@@ -508,10 +464,6 @@
 
     /* Don't accept new commands when the connection is about to be closed. */
     if (c->flags & (REDIS_DISCONNECTING | REDIS_FREEING)) return REDIS_ERR;
-<<<<<<< HEAD
-    __redisAppendCommand(c,cmd,len);
-=======
->>>>>>> f7309fa3
 
     /* Setup callback */
     cb.fn = fn;
