#include "server.h"
#include "conf.h"
#include "cmd.h"
#include "slog.h"

#include <hiredis/hiredis.h>
#include <hiredis/adapters/libevent.h>
#include <jansson.h>

#include <unistd.h>
#include <signal.h>
#include <string.h>

struct server *
server_new(const char *filename) {
	struct server *s = calloc(1, sizeof(struct server));

	s->cfg = conf_read(filename);
	s->base = event_base_new();
	s->http = evhttp_new(s->base);

	return s;
}

static void
connectCallback(const redisAsyncContext *c) {
	((void)c);
}

static void
disconnectCallback(const redisAsyncContext *c, int status) {
	struct server *s = c->data;
	if (status != REDIS_OK) {
		fprintf(stderr, "Error: %s\n", c->errstr);
	}
	s->ac = NULL;

	/* wait 10 msec and reconnect */
	s->tv_reconnect.tv_sec = 0;
	s->tv_reconnect.tv_usec = 100000;
	webdis_connect(s);
}

static void
on_timer_reconnect(int fd, short event, void *ctx) {

	(void)fd;
	(void)event;
	struct server *s = ctx;

	if(s->ac) {
		redisLibeventCleanup(s->ac->data);
		redisFree((redisContext*)s->ac);
	}

	if(s->cfg->redis_host[0] == '/') { /* unix socket */
		s->ac = redisAsyncConnectUnix(s->cfg->redis_host);
	} else {
		s->ac = redisAsyncConnect(s->cfg->redis_host, s->cfg->redis_port);
	}

	s->ac->data = s;

	if(s->ac->err) {
		fprintf(stderr, "Error: %s\n", s->ac->errstr);
	}

	redisLibeventAttach(s->ac, s->base);
	redisAsyncSetConnectCallback(s->ac, connectCallback);
	redisAsyncSetDisconnectCallback(s->ac, disconnectCallback);

	if (s->cfg->redis_auth) { /* authenticate. */
		redisAsyncCommand(s->ac, NULL, NULL, "AUTH %s", s->cfg->redis_auth);
	}
}

void
webdis_connect(struct server *s) {
	/* schedule reconnect */
	evtimer_set(&s->ev_reconnect, on_timer_reconnect, s);
	event_base_set(s->base, &s->ev_reconnect);
	evtimer_add(&s->ev_reconnect, &s->tv_reconnect);
}

struct server *
server_copy(const struct server *s) {
	struct server *ret = calloc(1, sizeof(struct server));

	*ret = *s;

	/* create a new connection */
	ret->ac = NULL;
	on_timer_reconnect(0, 0, ret);

	return ret;
}

/* Adobe flash cross-domain request */
void
on_flash_request(struct evhttp_request *rq, void *ctx) {

	(void)ctx;

	char out[] = "<?xml version=\"1.0\"?>\n"
"<!DOCTYPE cross-domain-policy SYSTEM \"http://www.macromedia.com/xml/dtds/cross-domain-policy.dtd\">\n"
"<cross-domain-policy>\n"
  "<allow-access-from domain=\"*\" />\n"
"</cross-domain-policy>\n";

	struct evbuffer *body = evbuffer_new();
	evbuffer_add(body, out, sizeof(out) - 1);

	evhttp_add_header(rq->output_headers, "Content-Type", "application/xml");
	evhttp_send_reply(rq, 200, "OK", body);
	evbuffer_free(body);
}

void
on_request(struct evhttp_request *rq, void *ctx) {
	const char *uri = evhttp_request_uri(rq);
	struct server *s = ctx;
	int ret;

	if(!s->ac) { /* redis is unavailable */
		evhttp_send_reply(rq, 503, "Service Unavailable", NULL);
		return;
	}


	/* check that the command can be executed */
	switch(rq->type) {
		case EVHTTP_REQ_GET:
			slog(s, WEBDIS_DEBUG, uri);
			ret = cmd_run(s, rq, 1+uri, strlen(uri)-1);
			break;

		case EVHTTP_REQ_POST:
			slog(s, WEBDIS_DEBUG, uri);
			ret = cmd_run(s, rq,
				(const char*)EVBUFFER_DATA(rq->input_buffer),
				EVBUFFER_LENGTH(rq->input_buffer));
			break;

		default:
<<<<<<< HEAD
			slog(s, WEBDIS_DEBUG, "405");
=======
>>>>>>> 910e741f
			evhttp_send_reply(rq, 405, "Method Not Allowed", NULL);
			return;
	}

	if(ret < 0) {
		evhttp_send_reply(rq, 403, "Forbidden", NULL);
	}
}

void
server_start(struct server *s) {

	/* ignore sigpipe */
#ifdef SIGPIPE
	signal(SIGPIPE, SIG_IGN);
#endif

	/* start http server */
	slog(s, WEBDIS_INFO, "Starting HTTP Server");
	evhttp_bind_socket(s->http, s->cfg->http_host, s->cfg->http_port);
	evhttp_set_cb(s->http, "/crossdomain.xml", on_flash_request, s);
	evhttp_set_gencb(s->http, on_request, s);

	/* drop privileges */
	slog(s, WEBDIS_INFO, "Dropping Privileges");
	setuid(s->cfg->user);
	setgid(s->cfg->group);

	/* attach hiredis to libevent base */
	webdis_connect(s);

	/* loop */
	event_base_dispatch(s->base);
}<|MERGE_RESOLUTION|>--- conflicted
+++ resolved
@@ -142,10 +142,7 @@
 			break;
 
 		default:
-<<<<<<< HEAD
 			slog(s, WEBDIS_DEBUG, "405");
-=======
->>>>>>> 910e741f
 			evhttp_send_reply(rq, 405, "Method Not Allowed", NULL);
 			return;
 	}
